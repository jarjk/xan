--- conflicted
+++ resolved
@@ -852,18 +852,8 @@
             Self::String(value) => Cow::Borrowed(value),
             Self::Float(value) => Cow::Owned(value.to_string()),
             Self::Integer(value) => Cow::Owned(value.to_string()),
-<<<<<<< HEAD
-            Self::Boolean(value) => {
-                if *value {
-                    Cow::Borrowed("true")
-                } else {
-                    Cow::Borrowed("false")
-                }
-            }
             Self::DateTime(value) => Cow::Owned(value.to_string()),
-=======
             Self::Boolean(value) => Cow::Borrowed(if *value { "true" } else { "false" }),
->>>>>>> 9410e417
             Self::Regex(pattern) => Cow::Borrowed(pattern.as_str()),
             Self::None => Cow::Borrowed(""),
             _ => return Err(EvaluationError::from_cast(self, "string")),
